// +build linux

package systemd

import (
	"fmt"
	"io/ioutil"
	"math"
	"os"
	"path/filepath"
	"strings"
	"sync"
	"time"

	systemdDbus "github.com/coreos/go-systemd/dbus"
	"github.com/opencontainers/runc/libcontainer/cgroups"
	"github.com/opencontainers/runc/libcontainer/cgroups/fs2"
	"github.com/opencontainers/runc/libcontainer/configs"
	"github.com/pkg/errors"
	"github.com/sirupsen/logrus"
)

type UnifiedManager struct {
	mu      sync.Mutex
	Cgroups *configs.Cgroup
	Paths   map[string]string
}

func (m *UnifiedManager) Apply(pid int) error {
	var (
		c          = m.Cgroups
		unitName   = getUnitName(c)
		slice      = "system.slice"
		properties []systemdDbus.Property
	)

	if c.Paths != nil {
		paths := make(map[string]string)
		for name, path := range c.Paths {
			_, err := getSubsystemPath(m.Cgroups, name)
			if err != nil {
				// Don't fail if a cgroup hierarchy was not found, just skip this subsystem
				if cgroups.IsNotFound(err) {
					continue
				}
				return err
			}
			paths[name] = path
		}
		m.Paths = paths
		return cgroups.EnterPid(m.Paths, pid)
	}

	if c.Parent != "" {
		slice = c.Parent
	}

	properties = append(properties, systemdDbus.PropDescription("libcontainer container "+c.Name))

	// if we create a slice, the parent is defined via a Wants=
	if strings.HasSuffix(unitName, ".slice") {
		properties = append(properties, systemdDbus.PropWants(slice))
	} else {
		// otherwise, we use Slice=
		properties = append(properties, systemdDbus.PropSlice(slice))
	}

	// only add pid if its valid, -1 is used w/ general slice creation.
	if pid != -1 {
		properties = append(properties, newProp("PIDs", []uint32{uint32(pid)}))
	}

	// Check if we can delegate. This is only supported on systemd versions 218 and above.
	if !strings.HasSuffix(unitName, ".slice") {
		// Assume scopes always support delegation.
		properties = append(properties, newProp("Delegate", true))
	}

	// Always enable accounting, this gets us the same behaviour as the fs implementation,
	// plus the kernel has some problems with joining the memory cgroup at a later time.
	properties = append(properties,
		newProp("MemoryAccounting", true),
		newProp("CPUAccounting", true),
		newProp("BlockIOAccounting", true))

	// Assume DefaultDependencies= will always work (the check for it was previously broken.)
	properties = append(properties,
		newProp("DefaultDependencies", false))

	if c.Resources.Memory != 0 {
		properties = append(properties,
			newProp("MemoryLimit", uint64(c.Resources.Memory)))
	}

	if c.Resources.CpuShares != 0 {
		properties = append(properties,
			newProp("CPUShares", c.Resources.CpuShares))
	}

	// cpu.cfs_quota_us and cpu.cfs_period_us are controlled by systemd.
	if c.Resources.CpuQuota != 0 && c.Resources.CpuPeriod != 0 {
		// corresponds to USEC_INFINITY in systemd
		// if USEC_INFINITY is provided, CPUQuota is left unbound by systemd
		// always setting a property value ensures we can apply a quota and remove it later
		cpuQuotaPerSecUSec := uint64(math.MaxUint64)
		if c.Resources.CpuQuota > 0 {
			// systemd converts CPUQuotaPerSecUSec (microseconds per CPU second) to CPUQuota
			// (integer percentage of CPU) internally.  This means that if a fractional percent of
			// CPU is indicated by Resources.CpuQuota, we need to round up to the nearest
			// 10ms (1% of a second) such that child cgroups can set the cpu.cfs_quota_us they expect.
			cpuQuotaPerSecUSec = uint64(c.Resources.CpuQuota*1000000) / c.Resources.CpuPeriod
			if cpuQuotaPerSecUSec%10000 != 0 {
				cpuQuotaPerSecUSec = ((cpuQuotaPerSecUSec / 10000) + 1) * 10000
			}
		}
		properties = append(properties,
			newProp("CPUQuotaPerSecUSec", cpuQuotaPerSecUSec))
	}

	if c.Resources.BlkioWeight != 0 {
		properties = append(properties,
			newProp("BlockIOWeight", uint64(c.Resources.BlkioWeight)))
	}

	if c.Resources.PidsLimit > 0 {
		properties = append(properties,
			newProp("TasksAccounting", true),
			newProp("TasksMax", uint64(c.Resources.PidsLimit)))
	}

	// We have to set kernel memory here, as we can't change it once
	// processes have been attached to the cgroup.
	if c.Resources.KernelMemory != 0 {
		if err := setKernelMemory(c); err != nil {
			return err
		}
	}

	statusChan := make(chan string, 1)
	if _, err := theConn.StartTransientUnit(unitName, "replace", properties, statusChan); err == nil {
		select {
		case <-statusChan:
		case <-time.After(time.Second):
			logrus.Warnf("Timed out while waiting for StartTransientUnit(%s) completion signal from dbus. Continuing...", unitName)
		}
	} else if !isUnitExists(err) {
		return err
	}

	if err := joinCgroupsV2(c, pid); err != nil {
		return err
	}

	path, err := getSubsystemPath(m.Cgroups, "")
	if err != nil {
		return err
	}
	m.Paths = map[string]string{
		"pids":    path,
		"memory":  path,
		"io":      path,
		"cpu":     path,
		"devices": path,
		"cpuset":  path,
		"freezer": path,
	}
	return nil
}

func (m *UnifiedManager) Destroy() error {
	if m.Cgroups.Paths != nil {
		return nil
	}
	m.mu.Lock()
	defer m.mu.Unlock()
	theConn.StopUnit(getUnitName(m.Cgroups), "replace", nil)
	if err := cgroups.RemovePaths(m.Paths); err != nil {
		return err
	}
	m.Paths = make(map[string]string)
	return nil
}

func (m *UnifiedManager) GetPaths() map[string]string {
	m.mu.Lock()
	paths := m.Paths
	m.mu.Unlock()
	return paths
}
func (m *UnifiedManager) GetUnifiedPath() (string, error) {
	unifiedPath := ""
	m.mu.Lock()
	defer m.mu.Unlock()
	for k, v := range m.Paths {
		if unifiedPath == "" {
			unifiedPath = v
		} else if v != unifiedPath {
			return unifiedPath,
				errors.Errorf("expected %q path to be unified path %q, got %q", k, unifiedPath, v)
		}
	}
	if unifiedPath == "" {
		// FIXME: unified path could be detected even when no controller is available
		return unifiedPath, errors.New("cannot detect unified path")
	}
	return unifiedPath, nil
}
func createCgroupsv2Path(path string) (Err error) {
	content, err := ioutil.ReadFile("/sys/fs/cgroup/cgroup.controllers")
	if err != nil {
		return err
	}
	if !filepath.HasPrefix(path, "/sys/fs/cgroup") {
		return fmt.Errorf("invalid cgroup path %s", path)
	}

	res := ""
	for i, c := range strings.Split(strings.TrimSpace(string(content)), " ") {
		if i == 0 {
			res = fmt.Sprintf("+%s", c)
		} else {
			res = res + fmt.Sprintf(" +%s", c)
		}
	}
	resByte := []byte(res)

	current := "/sys/fs"
	elements := strings.Split(path, "/")
	for i, e := range elements[3:] {
		current = filepath.Join(current, e)
		if i > 0 {
			if err := os.Mkdir(current, 0755); err != nil {
				if !os.IsExist(err) {
					return err
				}
			} else {
				// If the directory was created, be sure it is not left around on errors.
				defer func() {
					if Err != nil {
						os.Remove(current)
					}
				}()
			}
		}
		if i < len(elements[3:])-1 {
			if err := ioutil.WriteFile(filepath.Join(current, "cgroup.subtree_control"), resByte, 0755); err != nil {
				return err
			}
		}
	}
	return nil
}

func joinCgroupsV2(c *configs.Cgroup, pid int) error {
	path, err := getSubsystemPath(c, "memory")
	if err != nil {
		return err
	}
	return createCgroupsv2Path(path)
}

func (m *UnifiedManager) fsManager() (cgroups.Manager, error) {
	path, err := m.GetUnifiedPath()
	if err != nil {
		return nil, err
	}
	return fs2.NewManager(m.Cgroups, path, false)
}

func (m *UnifiedManager) Freeze(state configs.FreezerState) error {
	fsMgr, err := m.fsManager()
	if err != nil {
		return err
	}
	return fsMgr.Freeze(state)
}

func (m *UnifiedManager) GetPids() ([]int, error) {
	path, err := m.GetUnifiedPath()
	if err != nil {
		return nil, err
	}
	return cgroups.GetPids(path)
}

func (m *UnifiedManager) GetAllPids() ([]int, error) {
	path, err := m.GetUnifiedPath()
	if err != nil {
		return nil, err
	}
	return cgroups.GetAllPids(path)
}

func (m *UnifiedManager) GetStats() (*cgroups.Stats, error) {
	fsMgr, err := m.fsManager()
	if err != nil {
		return nil, err
	}
	return fsMgr.GetStats()
}

func (m *UnifiedManager) Set(container *configs.Config) error {
	fsMgr, err := m.fsManager()
	if err != nil {
		return err
	}
<<<<<<< HEAD
	return nil
}

func (m *UnifiedManager) GetCgroups() (*configs.Cgroup, error) {
	return m.Cgroups, nil
=======
	return fsMgr.Set(container)
>>>>>>> ec49f98d
}<|MERGE_RESOLUTION|>--- conflicted
+++ resolved
@@ -304,13 +304,9 @@
 	if err != nil {
 		return err
 	}
-<<<<<<< HEAD
-	return nil
+	return fsMgr.Set(container)
 }
 
 func (m *UnifiedManager) GetCgroups() (*configs.Cgroup, error) {
 	return m.Cgroups, nil
-=======
-	return fsMgr.Set(container)
->>>>>>> ec49f98d
 }